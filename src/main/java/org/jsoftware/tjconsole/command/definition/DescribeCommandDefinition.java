package org.jsoftware.tjconsole.command.definition;

import org.jsoftware.tjconsole.TJContext;
import org.jsoftware.tjconsole.command.CommandAction;
import org.jsoftware.tjconsole.console.Output;

import javax.management.MBeanAttributeInfo;
import javax.management.MBeanOperationInfo;
import javax.management.MBeanParameterInfo;
import java.util.ArrayList;
import java.util.Collections;
import java.util.List;

/**
 * Get mxBean attribute information (name, if it is read-only or read-write)
 *
 * @author szalik
 */
public class DescribeCommandDefinition extends AbstractCommandDefinition {

    public DescribeCommandDefinition() {
        super("Describe attributes and operations of current bean.", "describe", "describe", true);
    }


    @Override
    public CommandAction action(String input) throws Exception {
        return new CommandAction() {
            @Override
            public void doAction(TJContext ctx, Output output) throws Exception {
                List<String> outList = new ArrayList<String>();
                for (MBeanAttributeInfo ai : ctx.getAttributes()) {
<<<<<<< HEAD
                    StringBuilder sb = new StringBuilder("@|cyan ").append(ai.getName()).append(" |@");
=======
                    StringBuilder sb = new StringBuilder("@|white ").append(ai.getName()).append(" |@");
>>>>>>> 384944d0
                    for(int i=ai.getName().length(); i<10; i++) {
                        sb.append(' ');
                    }
                    sb.append(" ").append((ai.isReadable() ? "R" : " ") + (ai.isWritable() ? "W" : " ")).append("  ").append(ai.getType());
                    outList.add(sb.toString());
                }
                for (MBeanOperationInfo oi : ctx.getServer().getMBeanInfo(ctx.getObjectName()).getOperations()) {
                    StringBuilder out = new StringBuilder();
                    out.append("@|red ").append(oi.getName());
                    MBeanParameterInfo[] parameters = oi.getSignature();
                    if (parameters.length == 0) {
                        out.append("()");
                    } else {
                        out.append("(|@");
                        for(int i=0; i<parameters.length; i++) {
                            out.append("@|blue ").append(parameters[i].getName()).append('(').append(parameters[i].getType()).append("|@");
                            if (i +1 < parameters.length) {
                                out.append(",");
                            }
                        }
                        out.append("@|red )|@");
                    }
                    out.append("  returns ").append(oi.getReturnType());
                    outList.add(out.toString());
                }
                Collections.sort(outList);
                for(String s : outList) {
                    System.err.println(s);
                    output.println(s);
                }
            }
        };

    }

}<|MERGE_RESOLUTION|>--- conflicted
+++ resolved
@@ -30,11 +30,7 @@
             public void doAction(TJContext ctx, Output output) throws Exception {
                 List<String> outList = new ArrayList<String>();
                 for (MBeanAttributeInfo ai : ctx.getAttributes()) {
-<<<<<<< HEAD
                     StringBuilder sb = new StringBuilder("@|cyan ").append(ai.getName()).append(" |@");
-=======
-                    StringBuilder sb = new StringBuilder("@|white ").append(ai.getName()).append(" |@");
->>>>>>> 384944d0
                     for(int i=ai.getName().length(); i<10; i++) {
                         sb.append(' ');
                     }
