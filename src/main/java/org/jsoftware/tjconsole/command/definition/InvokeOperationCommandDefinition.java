package org.jsoftware.tjconsole.command.definition;

import jline.console.completer.Completer;
import org.jsoftware.tjconsole.DataOutputService;
import org.jsoftware.tjconsole.console.Output;
import org.jsoftware.tjconsole.TJContext;
import org.jsoftware.tjconsole.command.CommandAction;
import org.apache.commons.beanutils.ConvertUtils;

import javax.management.MBeanOperationInfo;
import javax.management.MBeanParameterInfo;
import java.util.*;
import java.util.logging.Logger;

/**
 * Invoke operation - mxBean method - command
 *
 * @author szalik
 */
public class InvokeOperationCommandDefinition extends AbstractCommandDefinition {

    public InvokeOperationCommandDefinition() {
        super("Invoke operation.", "invoke", "invoke", true);
    }


    @Override
    public CommandAction action(final String inputOrg) throws Exception {
        return new CommandAction() {

            @Override
            public void doAction(TJContext ctx, Output output) throws Exception {
                String input = inputOrg;
                if (input.trim().equalsIgnoreCase(prefix)) {
                    StringBuilder sb = new StringBuilder();
                    for (MBeanOperationInfo oi : operations(ctx)) {
                        sb.append(oi.getName()).append('(');
                        for (int i = 0; i < oi.getSignature().length; i++) {
                            sb.append(oi.getSignature()[i].getType());
                            if (i + 1 < oi.getSignature().length) sb.append(',');
                        }
                        sb.append(")\n");
                    }
                    output.println(sb.toString());
                    return;
                }
                if (input.startsWith(prefix)) {
                    input = input.substring(prefix.length()).trim();
                }
                String methodName = input;
                if (methodName.indexOf('(') > 0) {
                    methodName = methodName.substring(0, methodName.indexOf('('));
                }
                methodName = methodName.trim();
                List<MBeanOperationInfo> list = operations(ctx);
                for (Iterator<MBeanOperationInfo> it = list.iterator(); it.hasNext(); ) {
                    if (!it.next().getName().startsWith(methodName)) {
                        it.remove();
                    }
                }
                if (list.size() != 1) {
                    throw new IllegalArgumentException("Operations " + list + " for methodName=" + methodName);
                }
                MBeanOperationInfo operation = list.get(0);
                Object[] params = new Object[operation.getSignature().length];
                String[] signature = new String[operation.getSignature().length];
                for (int i = 0; i < signature.length; i++) {
                    signature[i] = operation.getSignature()[i].getType();
                    params[i] = getParameter(input, i, operation.getSignature()[i]);
                }
                Object returnValue = ctx.getServer().invoke(ctx.getObjectName(), operation.getName(), params, signature);
                StringBuilder sb = new StringBuilder();
<<<<<<< HEAD
                sb.append("Method result:(" + operation.getReturnType() + ") ");
                DataOutputService.get(operation.getReturnType()).output(returnValue, ctx, sb);
                sb.append('\n');
=======
                sb.append("@|red Method result:(").append(operation.getReturnType()).append(") |@ @|yellow ");
                DataOutputService.get(operation.getReturnType()).output(returnValue, sb);
                sb.append(" |@");
>>>>>>> 6d027b4c
                output.println(sb.toString());
            }
        };
    }


    private Object getParameter(String input, int index, MBeanParameterInfo beanParameterInfo) throws ClassNotFoundException {
        int i1 = input.indexOf('(');
        int i2 = input.lastIndexOf(')');
        String s = input.substring(i1+1, i2);
        List<String> params = mySplit(s);
        Class<?> clazz = Class.forName(beanParameterInfo.getType());
        String pv = params.get(index).trim();
        return ConvertUtils.convert(pv, clazz);
    }


    static List<String> mySplit(String input) {
        ArrayList<String> params = new ArrayList<String>();
        boolean inside = false;
        StringBuilder buf = new StringBuilder();
        for (int i = 0; i < input.length(); i++) {
            char ch = input.charAt(i);
            switch (ch) {
                case ',':
                    if (inside) buf.append(ch);
                    else {
                        params.add(buf.toString());
                        buf = new StringBuilder();
                    }
                    break;
                case '\"':
                    if (i > 0 && input.charAt(i - 1) == '\\') buf.append(ch);
                    else {
                        inside = !inside;
                    }
                    break;
                case ' ':
                    if (inside || buf.length() > 0) buf.append(ch);
                    break;
                default:
                    buf.append(ch);
                    break;
            }
        } // for
        if (buf.length() > 0) {
            params.add(buf.toString());
        }
        return params;
    }


    @Override
    public final boolean matches(String input) {
        if (input.startsWith(prefix)) return true;
        String s = input.trim();
        if (s.length() == 0) {
            return false;
        }
        return s.indexOf("(") > 0;
    }

    @Override
    public Completer getCompleter(final TJContext tjContext) {
        return new Completer() {
            private final Logger logger = Logger.getLogger(getClass().getName());
            @Override
            public int complete(String buffer, int cursor, List<CharSequence> candidates) {
                buffer = buffer.trim();
                ArrayList<String> myCandidates = new ArrayList<String>();
                if (buffer.startsWith(prefix)) {
                    String name = buffer.substring(prefix.length()).trim();
                    try {
                        for (MBeanOperationInfo oi : operations(tjContext)) {
                            if (!oi.getName().startsWith(name)) {
                                continue;
                            }
                            StringBuilder mc = new StringBuilder(" ").append(oi.getName());
                            mc.append("(");
                            for (int i = 0; i < oi.getSignature().length; i++) {
                                mc.append(oi.getSignature()[i].getType());
                                mc.append(" ");
                                mc.append(oi.getSignature()[i].getName());
                                if (i + 1 < oi.getSignature().length) mc.append(',');
                            }
                            mc.append(")");
                            myCandidates.add(mc.toString());
                        }
                    } catch (Exception e) {
                        logger.throwing(getClass().getName(), "complete - Error receiving bean names from JMX Server", e);
                    }
                    candidates.addAll(myCandidates);
                }
                return myCandidates.isEmpty() ? -1 : prefix.length();
            }
        };
    }



    private List<MBeanOperationInfo> operations(TJContext ctx) throws Exception {
        if (ctx.isConnected() && ctx.getObjectName() != null) {
            ArrayList<MBeanOperationInfo> list = new ArrayList<MBeanOperationInfo>();
            Collections.addAll(list, ctx.getServer().getMBeanInfo(ctx.getObjectName()).getOperations());
            return list;
        } else {
            return Collections.emptyList();
        }
    }

}<|MERGE_RESOLUTION|>--- conflicted
+++ resolved
@@ -70,15 +70,9 @@
                 }
                 Object returnValue = ctx.getServer().invoke(ctx.getObjectName(), operation.getName(), params, signature);
                 StringBuilder sb = new StringBuilder();
-<<<<<<< HEAD
-                sb.append("Method result:(" + operation.getReturnType() + ") ");
-                DataOutputService.get(operation.getReturnType()).output(returnValue, ctx, sb);
-                sb.append('\n');
-=======
                 sb.append("@|red Method result:(").append(operation.getReturnType()).append(") |@ @|yellow ");
                 DataOutputService.get(operation.getReturnType()).output(returnValue, sb);
                 sb.append(" |@");
->>>>>>> 6d027b4c
                 output.println(sb.toString());
             }
         };
